--- conflicted
+++ resolved
@@ -99,11 +99,8 @@
     X(CMA12W,    MANUFACTURER_ELV,  0x1b,  0x20) \
     X(COMPACT5,  MANUFACTURER_TCH,  0x04,  0x45) \
     X(COMPACT5,  MANUFACTURER_TCH,  0xc3,  0x45) \
-<<<<<<< HEAD
     X(COMPACT5,  MANUFACTURER_TCH,  0x43,  0x22) \
-=======
     X(COMPACT5,  MANUFACTURER_TCH,  0x43,  0x45) \
->>>>>>> 5b29b9de
     X(EBZWMBE,   MANUFACTURER_EBZ,  0x37,  0x02) \
     X(EURISII,   MANUFACTURER_INE,  0x08,  0x55) \
     X(EHZP,      MANUFACTURER_EMH,  0x02,  0x02) \
